import React, { useState, useMemo } from 'react';
import { Member } from '../types';

interface MemberListProps {
  members: Member[];
  onDeleteMember: (id: string) => void;
  onEditMember: (id: string, updates: Partial<Omit<Member, 'id'>>) => void;
  onViewProfile: (id: string) => void;
}

interface EditingMember {
  id: string;
  data: Member;
}

const MemberList: React.FC<MemberListProps> = ({ members, onDeleteMember, onEditMember, onViewProfile }) => {
  const [editing, setEditing] = useState<EditingMember | null>(null);
  const [searchTerm, setSearchTerm] = useState('');
  const [roleFilter, setRoleFilter] = useState('');

  // Filter and search logic
  const filteredMembers = useMemo(() => {
    return members.filter(member => {
      // Search filter
      const searchLower = searchTerm.toLowerCase();
      const matchesSearch = !searchTerm ||
        member.name.toLowerCase().includes(searchLower) ||
        (member.email && member.email.toLowerCase().includes(searchLower)) ||
        (member.phone && member.phone.toLowerCase().includes(searchLower)) ||
        (member.address && member.address.toLowerCase().includes(searchLower));

      // Role filter
      const matchesRole = !roleFilter || member.role === roleFilter;

      return matchesSearch && matchesRole;
    });
  }, [members, searchTerm, roleFilter]);

  // Get unique roles for filter dropdown
  const availableRoles = useMemo(() => {
    const roles = new Set(members.map(member => member.role).filter(Boolean));
    return Array.from(roles).sort();
  }, [members]);

  // Calculate metrics
  const totalMembers = members.length;
  const activeMembers = members.filter(m => m.membershipStatus === 'Active').length;
  const inactiveMembers = members.filter(m => m.membershipStatus === 'Inactive').length;
  
  // Recent joins (last 30 days)
  const thirtyDaysAgo = new Date();
  thirtyDaysAgo.setDate(thirtyDaysAgo.getDate() - 30);
  const recentJoins = members.filter(m => new Date(m.dateJoined) >= thirtyDaysAgo).length;
  
  // Gender distribution
  const maleCount = members.filter(m => m.gender === 'Male').length;
  const femaleCount = members.filter(m => m.gender === 'Female').length;
  
  // Baptized members
  const baptizedCount = members.filter(m => m.baptismDate).length;

  const handleEdit = (member: Member) => {
    setEditing({ id: member.id, data: { ...member } });
  };

  const handleSave = () => {
    if (editing) {
      const { id, data } = editing;
      // Prevent writing the id field to Firestore by stripping it from updates
      const { id: _omit, ...updates } = data;
      onEditMember(id, updates);
      setEditing(null);
    }
  };

  const handleCancel = () => {
    setEditing(null);
  };

  const clearFilters = () => {
    setSearchTerm('');
    setRoleFilter('');
  };

  const handleChange = (e: React.ChangeEvent<HTMLInputElement | HTMLSelectElement | HTMLTextAreaElement>) => {
    if (editing) {
      const { name, value } = e.target;

      if (name.includes('.')) {
        // Handle nested object properties
        const [parent, child] = name.split('.');
        setEditing({
          ...editing,
          data: {
            ...editing.data,
            [parent]: {
              ...editing.data[parent as keyof Member] as any,
              [child]: value
            }
          }
        });
      } else {
        setEditing({
          ...editing,
          data: { ...editing.data, [name]: value }
        });
      }
    }
  };

  const handleArrayFieldChange = (field: 'ministries' | 'volunteerRoles' | 'skills', value: string) => {
    if (editing && value && !editing.data[field]?.includes(value)) {
      setEditing({
        ...editing,
        data: {
          ...editing.data,
          [field]: [...(editing.data[field] || []), value]
        }
      });
    }
  };

  const removeArrayItem = (field: 'ministries' | 'volunteerRoles' | 'skills', item: string) => {
    if (editing) {
      setEditing({
        ...editing,
        data: {
          ...editing.data,
          [field]: (editing.data[field] || []).filter((i: string) => i !== item)
        }
      });
    }
  };

  const handleFileChange = (e: React.ChangeEvent<HTMLInputElement>) => {
    const file = e.target.files?.[0];
    if (file && editing) {
      const reader = new FileReader();
      reader.onload = (ev) => setEditing({
        ...editing,
        data: { ...editing.data, profilePicture: ev.target?.result as string }
      });
      reader.readAsDataURL(file);
    }
  };

  return (
    <div className="bg-white p-6 rounded-lg shadow-md">
<<<<<<< HEAD
      <div className="flex justify-between items-center mb-4">
        <h3 className="text-lg font-bold">Member List</h3>
        {(searchTerm || roleFilter) && (
          <button
            onClick={clearFilters}
            className="text-sm text-blue-600 hover:text-blue-800 underline"
          >
            Clear Filters
          </button>
        )}
      </div>

      {/* Search and Filter Controls */}
      <div className="mb-6 space-y-4">
        <div className="grid grid-cols-1 md:grid-cols-2 gap-4">
          {/* Search Input */}
          <div>
            <label className="block text-sm font-medium text-gray-700 mb-2">
              Search Members
            </label>
            <input
              type="text"
              placeholder="Search by name, email, phone, or address..."
              value={searchTerm}
              onChange={(e) => setSearchTerm(e.target.value)}
              className="w-full px-3 py-2 border border-gray-300 rounded-md focus:outline-none focus:ring-2 focus:ring-blue-500 focus:border-transparent"
            />
          </div>

          {/* Role Filter */}
          <div>
            <label className="block text-sm font-medium text-gray-700 mb-2">
              Filter by Role
            </label>
            <select
              value={roleFilter}
              onChange={(e) => setRoleFilter(e.target.value)}
              className="w-full px-3 py-2 border border-gray-300 rounded-md focus:outline-none focus:ring-2 focus:ring-blue-500 focus:border-transparent"
            >
              <option value="">All Roles</option>
              {availableRoles.map(role => (
                <option key={role} value={role}>{role}</option>
              ))}
            </select>
          </div>
        </div>

        {/* Filter Summary */}
        {(searchTerm || roleFilter) && (
          <div className="text-sm text-gray-600">
            Showing {filteredMembers.length} of {members.length} members
            {searchTerm && ` matching "${searchTerm}"`}
            {roleFilter && ` with role "${roleFilter}"`}
          </div>
        )}
      </div>

=======
      <h3 className="text-lg font-bold mb-4">Member List</h3>
      
      {/* Metric Cards */}
      <div className="grid grid-cols-2 md:grid-cols-3 lg:grid-cols-6 gap-3 mb-6">
        <div className="bg-blue-50 border border-blue-200 rounded-lg p-3">
          <p className="text-xs text-blue-600 font-medium mb-1">Total Members</p>
          <p className="text-2xl font-bold text-blue-700">{totalMembers}</p>
        </div>
        
        <div className="bg-green-50 border border-green-200 rounded-lg p-3">
          <p className="text-xs text-green-600 font-medium mb-1">Active</p>
          <p className="text-2xl font-bold text-green-700">{activeMembers}</p>
        </div>
        
        <div className="bg-orange-50 border border-orange-200 rounded-lg p-3">
          <p className="text-xs text-orange-600 font-medium mb-1">Inactive</p>
          <p className="text-2xl font-bold text-orange-700">{inactiveMembers}</p>
        </div>
        
        <div className="bg-purple-50 border border-purple-200 rounded-lg p-3">
          <p className="text-xs text-purple-600 font-medium mb-1">New (30d)</p>
          <p className="text-2xl font-bold text-purple-700">{recentJoins}</p>
        </div>
        
        <div className="bg-indigo-50 border border-indigo-200 rounded-lg p-3">
          <p className="text-xs text-indigo-600 font-medium mb-1">Baptized</p>
          <p className="text-2xl font-bold text-indigo-700">{baptizedCount}</p>
        </div>
        
        <div className="bg-pink-50 border border-pink-200 rounded-lg p-3">
          <p className="text-xs text-pink-600 font-medium mb-1">M / F</p>
          <p className="text-xl font-bold text-pink-700">{maleCount} / {femaleCount}</p>
        </div>
      </div>
      
>>>>>>> 0d940ef4
      <div className="space-y-4">
        {filteredMembers.map((member) => (
          <div key={member.id} className="border p-4 rounded">
            {editing?.id === member.id ? (
<<<<<<< HEAD
              <div className="max-h-96 overflow-y-auto space-y-4 p-2">
                {/* Basic Information */}
                <div className="grid grid-cols-1 md:grid-cols-2 gap-2">
                  <input
                    name="name"
                    value={editing.data.name}
                    onChange={handleChange}
                    placeholder="Full Name *"
                    required
                    className="w-full p-2 border border-gray-300 rounded focus:outline-none focus:ring-2 focus:ring-blue-500"
                  />
                  <input
                    name="dateOfBirth"
                    value={editing.data.dateOfBirth || ''}
                    onChange={handleChange}
                    type="date"
                    placeholder="Date of Birth"
                    className="w-full p-2 border border-gray-300 rounded focus:outline-none focus:ring-2 focus:ring-blue-500"
                  />
                  <select
                    name="gender"
                    value={editing.data.gender || ''}
                    onChange={handleChange}
                    className="w-full p-2 border border-gray-300 rounded focus:outline-none focus:ring-2 focus:ring-blue-500"
                  >
                    <option value="">Select Gender</option>
                    <option value="Male">Male</option>
                    <option value="Female">Female</option>
                    <option value="Other">Other</option>
                    <option value="Prefer not to say">Prefer not to say</option>
                  </select>
                  <select
                    name="maritalStatus"
                    value={editing.data.maritalStatus || ''}
                    onChange={handleChange}
                    className="w-full p-2 border border-gray-300 rounded focus:outline-none focus:ring-2 focus:ring-blue-500"
                  >
                    <option value="">Marital Status</option>
                    <option value="Single">Single</option>
                    <option value="Married">Married</option>
                    <option value="Divorced">Divorced</option>
                    <option value="Widowed">Widowed</option>
                    <option value="Separated">Separated</option>
                  </select>
                </div>

                {/* Contact Information */}
                <div className="grid grid-cols-1 md:grid-cols-2 gap-2">
                  <input
                    name="email"
                    value={editing.data.email || ''}
                    onChange={handleChange}
                    type="email"
                    placeholder="Email Address"
                    className="w-full p-2 border border-gray-300 rounded focus:outline-none focus:ring-2 focus:ring-blue-500"
                  />
                  <input
                    name="phone"
                    value={editing.data.phone || ''}
                    onChange={handleChange}
                    placeholder="Phone Number"
                    className="w-full p-2 border border-gray-300 rounded focus:outline-none focus:ring-2 focus:ring-blue-500"
                  />
                  <input
                    name="address"
                    value={editing.data.address || ''}
                    onChange={handleChange}
                    placeholder="Address"
                    className="w-full md:col-span-2 p-2 border border-gray-300 rounded focus:outline-none focus:ring-2 focus:ring-blue-500"
                  />
                </div>

                {/* Church Information */}
                <div className="grid grid-cols-1 md:grid-cols-2 gap-2">
                  <input
                    name="dateJoined"
                    value={editing.data.dateJoined.split('T')[0]}
                    onChange={handleChange}
                    type="date"
                    required
                    className="w-full p-2 border border-gray-300 rounded focus:outline-none focus:ring-2 focus:ring-blue-500"
                  />
                  <select
                    name="membershipStatus"
                    value={editing.data.membershipStatus || 'Active'}
                    onChange={handleChange}
                    className="w-full p-2 border border-gray-300 rounded focus:outline-none focus:ring-2 focus:ring-blue-500"
                  >
                    <option value="Active">Active</option>
                    <option value="Inactive">Inactive</option>
                    <option value="Pending">Pending</option>
                    <option value="Former">Former</option>
                    <option value="Visitor">Visitor</option>
                  </select>
                  <select
                    name="role"
                    value={editing.data.role || ''}
                    onChange={handleChange}
                    className="w-full p-2 border border-gray-300 rounded focus:outline-none focus:ring-2 focus:ring-blue-500"
                  >
                    <option value="">Select Role</option>
                    <option value="Member">Member</option>
                    <option value="Elder">Elder</option>
                    <option value="Pastor">Pastor</option>
                    <option value="Deacon">Deacon</option>
                    <option value="Youth Leader">Youth Leader</option>
                    <option value="Sunday School Teacher">Sunday School Teacher</option>
                  </select>
                  <input
                    name="baptismDate"
                    value={editing.data.baptismDate || ''}
                    onChange={handleChange}
                    type="date"
                    placeholder="Baptism Date"
                    className="w-full p-2 border border-gray-300 rounded focus:outline-none focus:ring-2 focus:ring-blue-500"
                  />
                  <input
                    name="smallGroup"
                    value={editing.data.smallGroup || ''}
                    onChange={handleChange}
                    placeholder="Small Group"
                    className="w-full p-2 border border-gray-300 rounded focus:outline-none focus:ring-2 focus:ring-blue-500"
                  />
                </div>

                {/* Ministry & Skills */}
                <div className="grid grid-cols-1 md:grid-cols-2 gap-2">
                  <div>
                    <label className="block text-xs font-medium text-gray-700 mb-1">Ministries</label>
                    <select
                      onChange={(e) => handleArrayFieldChange('ministries', e.target.value)}
                      className="w-full p-2 border border-gray-300 rounded focus:outline-none focus:ring-2 focus:ring-blue-500"
                    >
                      <option value="">Add Ministry</option>
                      <option value="Worship">Worship</option>
                      <option value="Children's Ministry">Children's Ministry</option>
                      <option value="Youth Ministry">Youth Ministry</option>
                      <option value="Young Adults">Young Adults</option>
                      <option value="Senior Adults">Senior Adults</option>
                      <option value="Missions">Missions</option>
                      <option value="Evangelism">Evangelism</option>
                      <option value="Hospitality">Hospitality</option>
                      <option value="Media/Tech">Media/Tech</option>
                      <option value="Administration">Administration</option>
                      <option value="Finance">Finance</option>
                      <option value="Building & Grounds">Building & Grounds</option>
                    </select>
                    <div className="flex flex-wrap gap-1 mt-1">
                      {(editing.data.ministries || []).map((ministry: string) => (
                        <span key={ministry} className="inline-flex items-center px-1 py-0.5 rounded text-xs bg-blue-100 text-blue-800">
                          {ministry}
                          <button
                            type="button"
                            onClick={() => removeArrayItem('ministries', ministry)}
                            className="ml-1 text-blue-600 hover:text-blue-800"
                          >
                            ×
                          </button>
                        </span>
                      ))}
                    </div>
                  </div>
                  <div>
                    <label className="block text-xs font-medium text-gray-700 mb-1">Skills & Talents</label>
                    <select
                      onChange={(e) => handleArrayFieldChange('skills', e.target.value)}
                      className="w-full p-2 border border-gray-300 rounded focus:outline-none focus:ring-2 focus:ring-blue-500"
                    >
                      <option value="">Add Skill</option>
                      <option value="Teaching">Teaching</option>
                      <option value="Music">Music</option>
                      <option value="Leadership">Leadership</option>
                      <option value="Organization">Organization</option>
                      <option value="Technical">Technical</option>
                      <option value="Creative Arts">Creative Arts</option>
                      <option value="Counseling">Counseling</option>
                      <option value="Hospitality">Hospitality</option>
                      <option value="Finance">Finance</option>
                      <option value="Construction">Construction</option>
                      <option value="Cooking">Cooking</option>
                      <option value="Photography">Photography</option>
                      <option value="Writing">Writing</option>
                    </select>
                    <div className="flex flex-wrap gap-1 mt-1">
                      {(editing.data.skills || []).map((skill: string) => (
                        <span key={skill} className="inline-flex items-center px-1 py-0.5 rounded text-xs bg-green-100 text-green-800">
                          {skill}
                          <button
                            type="button"
                            onClick={() => removeArrayItem('skills', skill)}
                            className="ml-1 text-green-600 hover:text-green-800"
                          >
                            ×
                          </button>
                        </span>
                      ))}
                    </div>
                  </div>
                </div>

                {/* Emergency Contact */}
                <div className="grid grid-cols-1 md:grid-cols-2 gap-2">
                  <input
                    name="emergencyContact.name"
                    value={editing.data.emergencyContact?.name || ''}
                    onChange={handleChange}
                    placeholder="Emergency Contact Name"
                    className="w-full p-2 border border-gray-300 rounded focus:outline-none focus:ring-2 focus:ring-blue-500"
                  />
                  <input
                    name="emergencyContact.relationship"
                    value={editing.data.emergencyContact?.relationship || ''}
                    onChange={handleChange}
                    placeholder="Relationship"
                    className="w-full p-2 border border-gray-300 rounded focus:outline-none focus:ring-2 focus:ring-blue-500"
                  />
                  <input
                    name="emergencyContact.phone"
                    value={editing.data.emergencyContact?.phone || ''}
                    onChange={handleChange}
                    placeholder="Contact Phone"
                    className="w-full p-2 border border-gray-300 rounded focus:outline-none focus:ring-2 focus:ring-blue-500"
                  />
                  <input
                    name="emergencyContact.email"
                    value={editing.data.emergencyContact?.email || ''}
                    onChange={handleChange}
                    type="email"
                    placeholder="Contact Email"
                    className="w-full p-2 border border-gray-300 rounded focus:outline-none focus:ring-2 focus:ring-blue-500"
                  />
                </div>

                {/* Additional Information */}
                <div className="grid grid-cols-1 md:grid-cols-2 gap-2">
                  <input
                    name="occupation"
                    value={editing.data.occupation || ''}
                    onChange={handleChange}
                    placeholder="Occupation"
                    className="w-full p-2 border border-gray-300 rounded focus:outline-none focus:ring-2 focus:ring-blue-500"
                  />
                  <input
                    name="previousChurch"
                    value={editing.data.previousChurch || ''}
                    onChange={handleChange}
                    placeholder="Previous Church"
                    className="w-full p-2 border border-gray-300 rounded focus:outline-none focus:ring-2 focus:ring-blue-500"
                  />
                  <textarea
                    name="allergies"
                    value={editing.data.allergies || ''}
                    onChange={handleChange}
                    placeholder="Allergies/Medical Notes"
                    rows={2}
                    className="w-full md:col-span-2 p-2 border border-gray-300 rounded focus:outline-none focus:ring-2 focus:ring-blue-500"
                  />
                  <textarea
                    name="notes"
                    value={editing.data.notes || ''}
                    onChange={handleChange}
                    placeholder="Additional Notes"
                    rows={2}
                    className="w-full md:col-span-2 p-2 border border-gray-300 rounded focus:outline-none focus:ring-2 focus:ring-blue-500"
                  />
                </div>

                {/* Profile Picture */}
                <input
                  type="file"
                  accept="image/*"
                  onChange={handleFileChange}
                  className="w-full p-2 border border-gray-300 rounded focus:outline-none focus:ring-2 focus:ring-blue-500"
                />

                <div className="flex space-x-2 pt-2">
                  <button onClick={handleSave} className="bg-green-600 text-white px-4 py-2 rounded hover:bg-green-700">Save</button>
                  <button onClick={handleCancel} className="bg-gray-600 text-white px-4 py-2 rounded hover:bg-gray-700">Cancel</button>
=======
              <div className="space-y-2">
                <input name="name" value={editing.data.name} onChange={handleChange} placeholder="Name" required className="w-full p-1 border rounded" />
                <input name="email" value={editing.data.email || ''} onChange={handleChange} placeholder="Email" className="w-full p-1 border rounded" />
                <input name="phone" value={editing.data.phone || ''} onChange={handleChange} placeholder="Phone" className="w-full p-1 border rounded" />
                <input name="address" value={editing.data.address || ''} onChange={handleChange} placeholder="Address Line 1" className="w-full p-1 border rounded" />
                <input name="address2" value={(editing.data as any).address2 || ''} onChange={handleChange} placeholder="Address Line 2" className="w-full p-1 border rounded" />
                <div className="grid grid-cols-1 sm:grid-cols-3 gap-2">
                  <input name="city" value={(editing.data as any).city || ''} onChange={handleChange} placeholder="City" className="w-full p-1 border rounded" />
                  <input name="region" value={(editing.data as any).region || ''} onChange={handleChange} placeholder="Region" className="w-full p-1 border rounded" />
                  <input name="postalCode" value={(editing.data as any).postalCode || ''} onChange={handleChange} placeholder="Postal/GhanaPost GPS" className="w-full p-1 border rounded" />
                </div>
                <input name="dateJoined" value={editing.data.dateJoined.split('T')[0]} onChange={handleChange} type="date" required className="w-full p-1 border rounded" />
                <select name="role" value={editing.data.role || ''} onChange={handleChange} className="w-full p-1 border rounded">
                  <option value="">Select Role</option>
                  <option value="Member">Member</option>
                  <option value="Elder">Elder</option>
                  <option value="Pastor">Pastor</option>
                  <option value="Deacon">Deacon</option>
                </select>
                <div className="grid grid-cols-1 sm:grid-cols-2 gap-2">
                  <div className="flex items-center gap-2">
                    <label className="text-xs w-24">Birthday</label>
                    <input name="birthday" value={(editing.data as any).birthday || ''} onChange={handleChange} type="date" className="w-full p-1 border rounded" />
                  </div>
                  <div className="flex items-center gap-2">
                    <label className="text-xs w-24">Marital</label>
                    <select name="maritalStatus" value={(editing.data as any).maritalStatus || ''} onChange={handleChange} className="w-full p-1 border rounded">
                      <option value="">Select</option>
                      <option value="Single">Single</option>
                      <option value="Married">Married</option>
                      <option value="Divorced">Divorced</option>
                      <option value="Widowed">Widowed</option>
                    </select>
                  </div>
                </div>
                <div className="grid grid-cols-1 sm:grid-cols-2 gap-2">
                  <div className="flex items-center gap-2">
                    <label className="text-xs w-24">Membership</label>
                    <select name="membershipStatus" value={(editing.data as any).membershipStatus || ''} onChange={handleChange} className="w-full p-1 border rounded">
                      <option value="">Select</option>
                      <option value="Active">Active</option>
                      <option value="Inactive">Inactive</option>
                    </select>
                  </div>
                  <div className="flex items-center gap-2">
                    <label className="text-xs w-24">Join Date</label>
                    <input name="joinDate" value={(editing.data as any).joinDate || ''} onChange={handleChange} type="date" className="w-full p-1 border rounded" />
                  </div>
                </div>
                <div className="flex items-center gap-2">
                  <label className="text-xs w-24">Baptism</label>
                  <input name="baptismDate" value={(editing.data as any).baptismDate || ''} onChange={handleChange} type="date" className="w-full p-1 border rounded" />
                </div>
                <input name="householdName" value={(editing.data as any).householdName || ''} onChange={handleChange} placeholder="Household/Family Name" className="w-full p-1 border rounded" />
                <input name="familyLinks" value={Array.isArray((editing.data as any).familyLinks) ? (editing.data as any).familyLinks.join(', ') : ((editing.data as any).familyLinks || '')} onChange={handleChange} placeholder="Family Links (comma-separated)" className="w-full p-1 border rounded" />
                <input name="ministries" value={Array.isArray((editing.data as any).ministries) ? (editing.data as any).ministries.join(', ') : ((editing.data as any).ministries || '')} onChange={handleChange} placeholder="Ministries (comma-separated)" className="w-full p-1 border rounded" />
                <input name="departments" value={Array.isArray((editing.data as any).departments) ? (editing.data as any).departments.join(', ') : ((editing.data as any).departments || '')} onChange={handleChange} placeholder="Departments (comma-separated)" className="w-full p-1 border rounded" />
                <input name="emergencyContact" value={editing.data.emergencyContact || ''} onChange={handleChange} placeholder="Emergency Contact" className="w-full p-1 border rounded" />
                <input name="notes" value={(editing.data as any).notes || ''} onChange={handleChange} placeholder="Notes" className="w-full p-1 border rounded" />
                <input type="file" accept="image/*" onChange={handleFileChange} className="w-full p-1 border rounded" />
                <div className="flex space-x-2">
                  <button onClick={handleSave} className="bg-green-600 text-white px-3 py-1 rounded">Save</button>
                  <button onClick={handleCancel} className="bg-gray-600 text-white px-3 py-1 rounded">Cancel</button>
>>>>>>> 0d940ef4
                </div>
              </div>
            ) : (
              <div>
                <div className="flex justify-between items-start">
                  <div className="flex-1">
                    {member.profilePicture && <img src={member.profilePicture} alt="Profile" className="w-16 h-16 rounded-full mb-2 float-left mr-3" />}
                    <h4 className="font-bold text-lg">{member.name}</h4>

                    {/* Basic Info */}
                    <div className="text-sm text-gray-600 space-y-1">
                      <p>Joined: {new Date(member.dateJoined).toLocaleDateString()}</p>
                      {member.membershipStatus && member.membershipStatus !== 'Active' && (
                        <p className={`font-medium ${
                          member.membershipStatus === 'Pending' ? 'text-yellow-600' :
                          member.membershipStatus === 'Inactive' ? 'text-red-600' :
                          'text-gray-600'
                        }`}>
                          Status: {member.membershipStatus}
                        </p>
                      )}
                      {member.role && <p className="font-medium text-blue-600">Role: {member.role}</p>}
                      {member.email && <p>{member.email}</p>}
                      {member.phone && <p>{member.phone}</p>}
                      {member.dateOfBirth && (
                        <p>DOB: {new Date(member.dateOfBirth).toLocaleDateString()}</p>
                      )}
                      {member.maritalStatus && (
                        <p>Marital Status: {member.maritalStatus}</p>
                      )}
                    </div>

                    {/* Ministry & Skills Tags */}
                    <div className="mt-2 space-y-2">
                      {member.ministries && member.ministries.length > 0 && (
                        <div>
                          <p className="text-xs font-medium text-gray-700">Ministries:</p>
                          <div className="flex flex-wrap gap-1 mt-1">
                            {member.ministries.slice(0, 3).map((ministry: string) => (
                              <span key={ministry} className="inline-flex items-center px-2 py-0.5 rounded-full text-xs bg-blue-100 text-blue-800">
                                {ministry}
                              </span>
                            ))}
                            {member.ministries.length > 3 && (
                              <span className="text-xs text-gray-500">+{member.ministries.length - 3} more</span>
                            )}
                          </div>
                        </div>
                      )}

                      {member.skills && member.skills.length > 0 && (
                        <div>
                          <p className="text-xs font-medium text-gray-700">Skills:</p>
                          <div className="flex flex-wrap gap-1 mt-1">
                            {member.skills.slice(0, 3).map((skill: string) => (
                              <span key={skill} className="inline-flex items-center px-2 py-0.5 rounded-full text-xs bg-green-100 text-green-800">
                                {skill}
                              </span>
                            ))}
                            {member.skills.length > 3 && (
                              <span className="text-xs text-gray-500">+{member.skills.length - 3} more</span>
                            )}
                          </div>
                        </div>
                      )}

                      {member.smallGroup && (
                        <p className="text-sm text-purple-600">Small Group: {member.smallGroup}</p>
                      )}
                    </div>
                  </div>

                  <div className="flex space-x-2 ml-4">
                    <button onClick={() => onViewProfile(member.id)} className="text-green-600 hover:underline text-sm">View Profile</button>
                    <button onClick={() => handleEdit(member)} className="text-blue-600 hover:underline text-sm">Edit</button>
                    <button onClick={() => onDeleteMember(member.id)} className="text-red-600 hover:underline text-sm">Delete</button>
                  </div>
                </div>
              </div>
            )}
          </div>
        ))}
        {filteredMembers.length === 0 && (
          <p className="text-center text-gray-500">
            {members.length === 0
              ? "No members yet. Add your first member above."
              : "No members match your current search and filter criteria."
            }
          </p>
        )}
      </div>
    </div>
  );
};

export default MemberList;<|MERGE_RESOLUTION|>--- conflicted
+++ resolved
@@ -1,4 +1,4 @@
-import React, { useState, useMemo } from 'react';
+import React, { useState } from 'react';
 import { Member } from '../types';
 
 interface MemberListProps {
@@ -10,37 +10,11 @@
 
 interface EditingMember {
   id: string;
-  data: Member;
+  data: Member & { profilePicture?: string };
 }
 
 const MemberList: React.FC<MemberListProps> = ({ members, onDeleteMember, onEditMember, onViewProfile }) => {
   const [editing, setEditing] = useState<EditingMember | null>(null);
-  const [searchTerm, setSearchTerm] = useState('');
-  const [roleFilter, setRoleFilter] = useState('');
-
-  // Filter and search logic
-  const filteredMembers = useMemo(() => {
-    return members.filter(member => {
-      // Search filter
-      const searchLower = searchTerm.toLowerCase();
-      const matchesSearch = !searchTerm ||
-        member.name.toLowerCase().includes(searchLower) ||
-        (member.email && member.email.toLowerCase().includes(searchLower)) ||
-        (member.phone && member.phone.toLowerCase().includes(searchLower)) ||
-        (member.address && member.address.toLowerCase().includes(searchLower));
-
-      // Role filter
-      const matchesRole = !roleFilter || member.role === roleFilter;
-
-      return matchesSearch && matchesRole;
-    });
-  }, [members, searchTerm, roleFilter]);
-
-  // Get unique roles for filter dropdown
-  const availableRoles = useMemo(() => {
-    const roles = new Set(members.map(member => member.role).filter(Boolean));
-    return Array.from(roles).sort();
-  }, [members]);
 
   // Calculate metrics
   const totalMembers = members.length;
@@ -77,57 +51,11 @@
     setEditing(null);
   };
 
-  const clearFilters = () => {
-    setSearchTerm('');
-    setRoleFilter('');
-  };
-
-  const handleChange = (e: React.ChangeEvent<HTMLInputElement | HTMLSelectElement | HTMLTextAreaElement>) => {
-    if (editing) {
-      const { name, value } = e.target;
-
-      if (name.includes('.')) {
-        // Handle nested object properties
-        const [parent, child] = name.split('.');
-        setEditing({
-          ...editing,
-          data: {
-            ...editing.data,
-            [parent]: {
-              ...editing.data[parent as keyof Member] as any,
-              [child]: value
-            }
-          }
-        });
-      } else {
-        setEditing({
-          ...editing,
-          data: { ...editing.data, [name]: value }
-        });
-      }
-    }
-  };
-
-  const handleArrayFieldChange = (field: 'ministries' | 'volunteerRoles' | 'skills', value: string) => {
-    if (editing && value && !editing.data[field]?.includes(value)) {
-      setEditing({
-        ...editing,
-        data: {
-          ...editing.data,
-          [field]: [...(editing.data[field] || []), value]
-        }
-      });
-    }
-  };
-
-  const removeArrayItem = (field: 'ministries' | 'volunteerRoles' | 'skills', item: string) => {
+  const handleChange = (e: React.ChangeEvent<HTMLInputElement | HTMLSelectElement>) => {
     if (editing) {
       setEditing({
         ...editing,
-        data: {
-          ...editing.data,
-          [field]: (editing.data[field] || []).filter((i: string) => i !== item)
-        }
+        data: { ...editing.data, [e.target.name]: e.target.value }
       });
     }
   };
@@ -146,65 +74,6 @@
 
   return (
     <div className="bg-white p-6 rounded-lg shadow-md">
-<<<<<<< HEAD
-      <div className="flex justify-between items-center mb-4">
-        <h3 className="text-lg font-bold">Member List</h3>
-        {(searchTerm || roleFilter) && (
-          <button
-            onClick={clearFilters}
-            className="text-sm text-blue-600 hover:text-blue-800 underline"
-          >
-            Clear Filters
-          </button>
-        )}
-      </div>
-
-      {/* Search and Filter Controls */}
-      <div className="mb-6 space-y-4">
-        <div className="grid grid-cols-1 md:grid-cols-2 gap-4">
-          {/* Search Input */}
-          <div>
-            <label className="block text-sm font-medium text-gray-700 mb-2">
-              Search Members
-            </label>
-            <input
-              type="text"
-              placeholder="Search by name, email, phone, or address..."
-              value={searchTerm}
-              onChange={(e) => setSearchTerm(e.target.value)}
-              className="w-full px-3 py-2 border border-gray-300 rounded-md focus:outline-none focus:ring-2 focus:ring-blue-500 focus:border-transparent"
-            />
-          </div>
-
-          {/* Role Filter */}
-          <div>
-            <label className="block text-sm font-medium text-gray-700 mb-2">
-              Filter by Role
-            </label>
-            <select
-              value={roleFilter}
-              onChange={(e) => setRoleFilter(e.target.value)}
-              className="w-full px-3 py-2 border border-gray-300 rounded-md focus:outline-none focus:ring-2 focus:ring-blue-500 focus:border-transparent"
-            >
-              <option value="">All Roles</option>
-              {availableRoles.map(role => (
-                <option key={role} value={role}>{role}</option>
-              ))}
-            </select>
-          </div>
-        </div>
-
-        {/* Filter Summary */}
-        {(searchTerm || roleFilter) && (
-          <div className="text-sm text-gray-600">
-            Showing {filteredMembers.length} of {members.length} members
-            {searchTerm && ` matching "${searchTerm}"`}
-            {roleFilter && ` with role "${roleFilter}"`}
-          </div>
-        )}
-      </div>
-
-=======
       <h3 className="text-lg font-bold mb-4">Member List</h3>
       
       {/* Metric Cards */}
@@ -240,291 +109,10 @@
         </div>
       </div>
       
->>>>>>> 0d940ef4
       <div className="space-y-4">
-        {filteredMembers.map((member) => (
+        {members.map((member) => (
           <div key={member.id} className="border p-4 rounded">
             {editing?.id === member.id ? (
-<<<<<<< HEAD
-              <div className="max-h-96 overflow-y-auto space-y-4 p-2">
-                {/* Basic Information */}
-                <div className="grid grid-cols-1 md:grid-cols-2 gap-2">
-                  <input
-                    name="name"
-                    value={editing.data.name}
-                    onChange={handleChange}
-                    placeholder="Full Name *"
-                    required
-                    className="w-full p-2 border border-gray-300 rounded focus:outline-none focus:ring-2 focus:ring-blue-500"
-                  />
-                  <input
-                    name="dateOfBirth"
-                    value={editing.data.dateOfBirth || ''}
-                    onChange={handleChange}
-                    type="date"
-                    placeholder="Date of Birth"
-                    className="w-full p-2 border border-gray-300 rounded focus:outline-none focus:ring-2 focus:ring-blue-500"
-                  />
-                  <select
-                    name="gender"
-                    value={editing.data.gender || ''}
-                    onChange={handleChange}
-                    className="w-full p-2 border border-gray-300 rounded focus:outline-none focus:ring-2 focus:ring-blue-500"
-                  >
-                    <option value="">Select Gender</option>
-                    <option value="Male">Male</option>
-                    <option value="Female">Female</option>
-                    <option value="Other">Other</option>
-                    <option value="Prefer not to say">Prefer not to say</option>
-                  </select>
-                  <select
-                    name="maritalStatus"
-                    value={editing.data.maritalStatus || ''}
-                    onChange={handleChange}
-                    className="w-full p-2 border border-gray-300 rounded focus:outline-none focus:ring-2 focus:ring-blue-500"
-                  >
-                    <option value="">Marital Status</option>
-                    <option value="Single">Single</option>
-                    <option value="Married">Married</option>
-                    <option value="Divorced">Divorced</option>
-                    <option value="Widowed">Widowed</option>
-                    <option value="Separated">Separated</option>
-                  </select>
-                </div>
-
-                {/* Contact Information */}
-                <div className="grid grid-cols-1 md:grid-cols-2 gap-2">
-                  <input
-                    name="email"
-                    value={editing.data.email || ''}
-                    onChange={handleChange}
-                    type="email"
-                    placeholder="Email Address"
-                    className="w-full p-2 border border-gray-300 rounded focus:outline-none focus:ring-2 focus:ring-blue-500"
-                  />
-                  <input
-                    name="phone"
-                    value={editing.data.phone || ''}
-                    onChange={handleChange}
-                    placeholder="Phone Number"
-                    className="w-full p-2 border border-gray-300 rounded focus:outline-none focus:ring-2 focus:ring-blue-500"
-                  />
-                  <input
-                    name="address"
-                    value={editing.data.address || ''}
-                    onChange={handleChange}
-                    placeholder="Address"
-                    className="w-full md:col-span-2 p-2 border border-gray-300 rounded focus:outline-none focus:ring-2 focus:ring-blue-500"
-                  />
-                </div>
-
-                {/* Church Information */}
-                <div className="grid grid-cols-1 md:grid-cols-2 gap-2">
-                  <input
-                    name="dateJoined"
-                    value={editing.data.dateJoined.split('T')[0]}
-                    onChange={handleChange}
-                    type="date"
-                    required
-                    className="w-full p-2 border border-gray-300 rounded focus:outline-none focus:ring-2 focus:ring-blue-500"
-                  />
-                  <select
-                    name="membershipStatus"
-                    value={editing.data.membershipStatus || 'Active'}
-                    onChange={handleChange}
-                    className="w-full p-2 border border-gray-300 rounded focus:outline-none focus:ring-2 focus:ring-blue-500"
-                  >
-                    <option value="Active">Active</option>
-                    <option value="Inactive">Inactive</option>
-                    <option value="Pending">Pending</option>
-                    <option value="Former">Former</option>
-                    <option value="Visitor">Visitor</option>
-                  </select>
-                  <select
-                    name="role"
-                    value={editing.data.role || ''}
-                    onChange={handleChange}
-                    className="w-full p-2 border border-gray-300 rounded focus:outline-none focus:ring-2 focus:ring-blue-500"
-                  >
-                    <option value="">Select Role</option>
-                    <option value="Member">Member</option>
-                    <option value="Elder">Elder</option>
-                    <option value="Pastor">Pastor</option>
-                    <option value="Deacon">Deacon</option>
-                    <option value="Youth Leader">Youth Leader</option>
-                    <option value="Sunday School Teacher">Sunday School Teacher</option>
-                  </select>
-                  <input
-                    name="baptismDate"
-                    value={editing.data.baptismDate || ''}
-                    onChange={handleChange}
-                    type="date"
-                    placeholder="Baptism Date"
-                    className="w-full p-2 border border-gray-300 rounded focus:outline-none focus:ring-2 focus:ring-blue-500"
-                  />
-                  <input
-                    name="smallGroup"
-                    value={editing.data.smallGroup || ''}
-                    onChange={handleChange}
-                    placeholder="Small Group"
-                    className="w-full p-2 border border-gray-300 rounded focus:outline-none focus:ring-2 focus:ring-blue-500"
-                  />
-                </div>
-
-                {/* Ministry & Skills */}
-                <div className="grid grid-cols-1 md:grid-cols-2 gap-2">
-                  <div>
-                    <label className="block text-xs font-medium text-gray-700 mb-1">Ministries</label>
-                    <select
-                      onChange={(e) => handleArrayFieldChange('ministries', e.target.value)}
-                      className="w-full p-2 border border-gray-300 rounded focus:outline-none focus:ring-2 focus:ring-blue-500"
-                    >
-                      <option value="">Add Ministry</option>
-                      <option value="Worship">Worship</option>
-                      <option value="Children's Ministry">Children's Ministry</option>
-                      <option value="Youth Ministry">Youth Ministry</option>
-                      <option value="Young Adults">Young Adults</option>
-                      <option value="Senior Adults">Senior Adults</option>
-                      <option value="Missions">Missions</option>
-                      <option value="Evangelism">Evangelism</option>
-                      <option value="Hospitality">Hospitality</option>
-                      <option value="Media/Tech">Media/Tech</option>
-                      <option value="Administration">Administration</option>
-                      <option value="Finance">Finance</option>
-                      <option value="Building & Grounds">Building & Grounds</option>
-                    </select>
-                    <div className="flex flex-wrap gap-1 mt-1">
-                      {(editing.data.ministries || []).map((ministry: string) => (
-                        <span key={ministry} className="inline-flex items-center px-1 py-0.5 rounded text-xs bg-blue-100 text-blue-800">
-                          {ministry}
-                          <button
-                            type="button"
-                            onClick={() => removeArrayItem('ministries', ministry)}
-                            className="ml-1 text-blue-600 hover:text-blue-800"
-                          >
-                            ×
-                          </button>
-                        </span>
-                      ))}
-                    </div>
-                  </div>
-                  <div>
-                    <label className="block text-xs font-medium text-gray-700 mb-1">Skills & Talents</label>
-                    <select
-                      onChange={(e) => handleArrayFieldChange('skills', e.target.value)}
-                      className="w-full p-2 border border-gray-300 rounded focus:outline-none focus:ring-2 focus:ring-blue-500"
-                    >
-                      <option value="">Add Skill</option>
-                      <option value="Teaching">Teaching</option>
-                      <option value="Music">Music</option>
-                      <option value="Leadership">Leadership</option>
-                      <option value="Organization">Organization</option>
-                      <option value="Technical">Technical</option>
-                      <option value="Creative Arts">Creative Arts</option>
-                      <option value="Counseling">Counseling</option>
-                      <option value="Hospitality">Hospitality</option>
-                      <option value="Finance">Finance</option>
-                      <option value="Construction">Construction</option>
-                      <option value="Cooking">Cooking</option>
-                      <option value="Photography">Photography</option>
-                      <option value="Writing">Writing</option>
-                    </select>
-                    <div className="flex flex-wrap gap-1 mt-1">
-                      {(editing.data.skills || []).map((skill: string) => (
-                        <span key={skill} className="inline-flex items-center px-1 py-0.5 rounded text-xs bg-green-100 text-green-800">
-                          {skill}
-                          <button
-                            type="button"
-                            onClick={() => removeArrayItem('skills', skill)}
-                            className="ml-1 text-green-600 hover:text-green-800"
-                          >
-                            ×
-                          </button>
-                        </span>
-                      ))}
-                    </div>
-                  </div>
-                </div>
-
-                {/* Emergency Contact */}
-                <div className="grid grid-cols-1 md:grid-cols-2 gap-2">
-                  <input
-                    name="emergencyContact.name"
-                    value={editing.data.emergencyContact?.name || ''}
-                    onChange={handleChange}
-                    placeholder="Emergency Contact Name"
-                    className="w-full p-2 border border-gray-300 rounded focus:outline-none focus:ring-2 focus:ring-blue-500"
-                  />
-                  <input
-                    name="emergencyContact.relationship"
-                    value={editing.data.emergencyContact?.relationship || ''}
-                    onChange={handleChange}
-                    placeholder="Relationship"
-                    className="w-full p-2 border border-gray-300 rounded focus:outline-none focus:ring-2 focus:ring-blue-500"
-                  />
-                  <input
-                    name="emergencyContact.phone"
-                    value={editing.data.emergencyContact?.phone || ''}
-                    onChange={handleChange}
-                    placeholder="Contact Phone"
-                    className="w-full p-2 border border-gray-300 rounded focus:outline-none focus:ring-2 focus:ring-blue-500"
-                  />
-                  <input
-                    name="emergencyContact.email"
-                    value={editing.data.emergencyContact?.email || ''}
-                    onChange={handleChange}
-                    type="email"
-                    placeholder="Contact Email"
-                    className="w-full p-2 border border-gray-300 rounded focus:outline-none focus:ring-2 focus:ring-blue-500"
-                  />
-                </div>
-
-                {/* Additional Information */}
-                <div className="grid grid-cols-1 md:grid-cols-2 gap-2">
-                  <input
-                    name="occupation"
-                    value={editing.data.occupation || ''}
-                    onChange={handleChange}
-                    placeholder="Occupation"
-                    className="w-full p-2 border border-gray-300 rounded focus:outline-none focus:ring-2 focus:ring-blue-500"
-                  />
-                  <input
-                    name="previousChurch"
-                    value={editing.data.previousChurch || ''}
-                    onChange={handleChange}
-                    placeholder="Previous Church"
-                    className="w-full p-2 border border-gray-300 rounded focus:outline-none focus:ring-2 focus:ring-blue-500"
-                  />
-                  <textarea
-                    name="allergies"
-                    value={editing.data.allergies || ''}
-                    onChange={handleChange}
-                    placeholder="Allergies/Medical Notes"
-                    rows={2}
-                    className="w-full md:col-span-2 p-2 border border-gray-300 rounded focus:outline-none focus:ring-2 focus:ring-blue-500"
-                  />
-                  <textarea
-                    name="notes"
-                    value={editing.data.notes || ''}
-                    onChange={handleChange}
-                    placeholder="Additional Notes"
-                    rows={2}
-                    className="w-full md:col-span-2 p-2 border border-gray-300 rounded focus:outline-none focus:ring-2 focus:ring-blue-500"
-                  />
-                </div>
-
-                {/* Profile Picture */}
-                <input
-                  type="file"
-                  accept="image/*"
-                  onChange={handleFileChange}
-                  className="w-full p-2 border border-gray-300 rounded focus:outline-none focus:ring-2 focus:ring-blue-500"
-                />
-
-                <div className="flex space-x-2 pt-2">
-                  <button onClick={handleSave} className="bg-green-600 text-white px-4 py-2 rounded hover:bg-green-700">Save</button>
-                  <button onClick={handleCancel} className="bg-gray-600 text-white px-4 py-2 rounded hover:bg-gray-700">Cancel</button>
-=======
               <div className="space-y-2">
                 <input name="name" value={editing.data.name} onChange={handleChange} placeholder="Name" required className="w-full p-1 border rounded" />
                 <input name="email" value={editing.data.email || ''} onChange={handleChange} placeholder="Email" className="w-full p-1 border rounded" />
@@ -588,96 +176,31 @@
                 <div className="flex space-x-2">
                   <button onClick={handleSave} className="bg-green-600 text-white px-3 py-1 rounded">Save</button>
                   <button onClick={handleCancel} className="bg-gray-600 text-white px-3 py-1 rounded">Cancel</button>
->>>>>>> 0d940ef4
                 </div>
               </div>
             ) : (
               <div>
                 <div className="flex justify-between items-start">
-                  <div className="flex-1">
-                    {member.profilePicture && <img src={member.profilePicture} alt="Profile" className="w-16 h-16 rounded-full mb-2 float-left mr-3" />}
-                    <h4 className="font-bold text-lg">{member.name}</h4>
-
-                    {/* Basic Info */}
-                    <div className="text-sm text-gray-600 space-y-1">
-                      <p>Joined: {new Date(member.dateJoined).toLocaleDateString()}</p>
-                      {member.membershipStatus && member.membershipStatus !== 'Active' && (
-                        <p className={`font-medium ${
-                          member.membershipStatus === 'Pending' ? 'text-yellow-600' :
-                          member.membershipStatus === 'Inactive' ? 'text-red-600' :
-                          'text-gray-600'
-                        }`}>
-                          Status: {member.membershipStatus}
-                        </p>
-                      )}
-                      {member.role && <p className="font-medium text-blue-600">Role: {member.role}</p>}
-                      {member.email && <p>{member.email}</p>}
-                      {member.phone && <p>{member.phone}</p>}
-                      {member.dateOfBirth && (
-                        <p>DOB: {new Date(member.dateOfBirth).toLocaleDateString()}</p>
-                      )}
-                      {member.maritalStatus && (
-                        <p>Marital Status: {member.maritalStatus}</p>
-                      )}
-                    </div>
-
-                    {/* Ministry & Skills Tags */}
-                    <div className="mt-2 space-y-2">
-                      {member.ministries && member.ministries.length > 0 && (
-                        <div>
-                          <p className="text-xs font-medium text-gray-700">Ministries:</p>
-                          <div className="flex flex-wrap gap-1 mt-1">
-                            {member.ministries.slice(0, 3).map((ministry: string) => (
-                              <span key={ministry} className="inline-flex items-center px-2 py-0.5 rounded-full text-xs bg-blue-100 text-blue-800">
-                                {ministry}
-                              </span>
-                            ))}
-                            {member.ministries.length > 3 && (
-                              <span className="text-xs text-gray-500">+{member.ministries.length - 3} more</span>
-                            )}
-                          </div>
-                        </div>
-                      )}
-
-                      {member.skills && member.skills.length > 0 && (
-                        <div>
-                          <p className="text-xs font-medium text-gray-700">Skills:</p>
-                          <div className="flex flex-wrap gap-1 mt-1">
-                            {member.skills.slice(0, 3).map((skill: string) => (
-                              <span key={skill} className="inline-flex items-center px-2 py-0.5 rounded-full text-xs bg-green-100 text-green-800">
-                                {skill}
-                              </span>
-                            ))}
-                            {member.skills.length > 3 && (
-                              <span className="text-xs text-gray-500">+{member.skills.length - 3} more</span>
-                            )}
-                          </div>
-                        </div>
-                      )}
-
-                      {member.smallGroup && (
-                        <p className="text-sm text-purple-600">Small Group: {member.smallGroup}</p>
-                      )}
-                    </div>
-                  </div>
-
-                  <div className="flex space-x-2 ml-4">
-                    <button onClick={() => onViewProfile(member.id)} className="text-green-600 hover:underline text-sm">View Profile</button>
-                    <button onClick={() => handleEdit(member)} className="text-blue-600 hover:underline text-sm">Edit</button>
-                    <button onClick={() => onDeleteMember(member.id)} className="text-red-600 hover:underline text-sm">Delete</button>
+                  <div>
+                    {member.profilePicture && <img src={member.profilePicture} alt="Profile" className="w-16 h-16 rounded-full mb-2" />}
+                    <h4 className="font-bold">{member.name}</h4>
+                    <p className="text-sm text-gray-600">Joined: {new Date(member.dateJoined).toLocaleDateString()}</p>
+                    {member.email && <p className="text-sm">{member.email}</p>}
+                    {member.phone && <p className="text-sm">{member.phone}</p>}
+                    {member.role && <p className="text-sm font-medium">{member.role}</p>}
+                  </div>
+                  <div className="flex space-x-2">
+                    <button onClick={() => onViewProfile(member.id)} className="text-green-600 hover:underline">View Profile</button>
+                    <button onClick={() => handleEdit(member)} className="text-blue-600 hover:underline">Edit</button>
+                    <button onClick={() => onDeleteMember(member.id)} className="text-red-600 hover:underline">Delete</button>
                   </div>
                 </div>
               </div>
             )}
           </div>
         ))}
-        {filteredMembers.length === 0 && (
-          <p className="text-center text-gray-500">
-            {members.length === 0
-              ? "No members yet. Add your first member above."
-              : "No members match your current search and filter criteria."
-            }
-          </p>
+        {members.length === 0 && (
+          <p className="text-center text-gray-500">No members yet. Add your first member above.</p>
         )}
       </div>
     </div>

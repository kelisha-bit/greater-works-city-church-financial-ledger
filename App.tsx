import React, { useState, useEffect } from 'react';
import { AuthProvider } from './context/AuthContext';
import AuthGuard from './components/AuthGuard';
import ErrorBoundary from './components/ErrorBoundary';
import FirebaseSetupScreen from './components/FirebaseSetupScreen';
import Header from './components/Header';
import Summary from './components/Summary';
import AddTransactionForm from './components/AddTransactionForm';
import SplashScreen from './components/SplashScreen';
import AddDonationForm from './components/AddDonationForm';
import AddMemberForm from './components/AddMemberForm';
import TransactionList from './components/TransactionList';
import MemberList from './components/MemberList';
import CategoryChart from './components/CategoryChart';
import Reports from './components/Reports';
import Budgets from './components/Budgets';
import BudgetStatus from './components/BudgetStatus';
import BackupRestore from './components/BackupRestore';
import MemberProfile from './components/MemberProfile';
import Dashboard from './components/Dashboard';
import DonorManagement from './components/DonorManagement';
import UserManagement from './components/UserManagement';
import MyProfile from './components/MyProfile';
import AnnouncementsPage from './pages/AnnouncementsPage';
import { useTransactions } from './hooks/useTransactions';
import { useBudgets } from './hooks/useBudgets';
import { useCategories } from './hooks/useCategories';
import { useMembers } from './hooks/useMembers';
import { isConfigured } from './firebase';
import './src/registerSW';

const MainApp: React.FC = () => {
  const {
    transactions,
    addTransaction,
    addMultipleTransactions,
    deleteTransaction,
    editTransaction,
    totalIncome,
    totalExpenses,
    balance,
    expenseChartData,
    incomeChartData,
  } = useTransactions();

  const { getBudgetsForMonth, setBudgetsForMonth } = useBudgets();
  const { expenseCategories, addExpenseCategory } = useCategories();
  const { members, addMember, deleteMember, editMember } = useMembers();

<<<<<<< HEAD
  const [isLoading, setIsLoading] = useState(true);
  const [view, setView] = useState<'dashboard' | 'reports' | 'budgets' | 'transactions' | 'donations' | 'members' | 'memberProfile' | 'donors'>('dashboard');
=======
  const [view, setView] = useState<'dashboard' | 'reports' | 'budgets' | 'transactions' | 'donations' | 'members' | 'memberProfile' | 'donors' | 'users' | 'myProfile' | 'announcements'>('dashboard');
>>>>>>> 0d940ef4
  const [selectedMemberId, setSelectedMemberId] = useState<string | null>(null);

  const currentMonth = new Date().toISOString().slice(0, 7);
  const currentMonthBudgets = getBudgetsForMonth(currentMonth);

  // Handle splash screen timeout
  useEffect(() => {
    const timer = setTimeout(() => {
      setIsLoading(false);
    }, 3000); // Show splash screen for 3 seconds

    return () => clearTimeout(timer);
  }, []);

  const handleViewProfile = (memberId: string) => {
    setSelectedMemberId(memberId);
    setView('memberProfile');
  };

  const handleBackToMembers = () => {
    setSelectedMemberId(null);
    setView('members');
  };

  const renderView = () => {
    switch(view) {
      case 'reports':
        return <Reports transactions={transactions} />;
      case 'budgets':
        return <Budgets
                  getBudgetsForMonth={getBudgetsForMonth}
                  setBudgetsForMonth={setBudgetsForMonth}
                  expenseCategories={expenseCategories}
                  addExpenseCategory={addExpenseCategory}
                />;
      case 'transactions':
        return (
          <div className="grid grid-cols-1 lg:grid-cols-3 gap-8">
            <div className="lg:col-span-1">
              <AddTransactionForm
                onAddTransaction={addTransaction}
                expenseCategories={expenseCategories}
              />
            </div>
            <div className="lg:col-span-2">
              <TransactionList
                transactions={transactions}
                onDeleteTransaction={deleteTransaction}
                onEditTransaction={editTransaction}
                onImportTransactions={addMultipleTransactions}
                expenseCategories={expenseCategories}
              />
            </div>
          </div>
        );
      case 'donations':
        const donationTransactions = transactions.filter(t => t.type === 'Income');
        return (
          <div className="grid grid-cols-1 lg:grid-cols-3 gap-8">
            <div className="lg:col-span-1">
              <AddDonationForm onAddTransaction={addTransaction} />
            </div>
            <div className="lg:col-span-2">
              <TransactionList
                transactions={donationTransactions}
                onDeleteTransaction={deleteTransaction}
                onEditTransaction={editTransaction}
                onImportTransactions={addMultipleTransactions}
                expenseCategories={expenseCategories}
              />
            </div>
          </div>
        );
      case 'members':
        return (
          <div className="grid grid-cols-1 lg:grid-cols-3 gap-8">
            <div className="lg:col-span-1">
              <AddMemberForm onAddMember={addMember} />
            </div>
            <div className="lg:col-span-2">
              <MemberList
                members={members}
                onDeleteMember={deleteMember}
                onEditMember={editMember}
                onViewProfile={handleViewProfile}
              />
            </div>
          </div>
        );
      case 'donors':
        return <DonorManagement transactions={transactions} />;
      case 'users':
        return <UserManagement />;
      case 'myProfile':
        return <MyProfile members={members} transactions={transactions} onBack={() => setView('dashboard')} onEditMember={editMember} />;
      case 'announcements':
        return <AnnouncementsPage />;
      case 'memberProfile':
        const selectedMember = members.find(m => m.id === selectedMemberId);
        if (!selectedMember) {
          return (
            <div className="bg-white rounded-lg shadow-md p-8 text-center">
              <h2 className="text-2xl font-bold text-red-600 mb-4">Member Not Found</h2>
              <p className="text-slate-600 mb-6">The requested member could not be found.</p>
              <button
                onClick={handleBackToMembers}
                className="bg-blue-600 text-white px-6 py-2 rounded-md hover:bg-blue-700 transition-colors"
              >
                Back to Members
              </button>
            </div>
          );
        }
        return (
          <MemberProfile
            member={selectedMember}
            transactions={transactions}
            onBack={handleBackToMembers}
            onEditMember={editMember}
          />
        );
      case 'dashboard':
      default:
        return (
          <Dashboard
            transactions={transactions}
            budgets={currentMonthBudgets}
          />
        );
    }
  }

  if (isLoading) {
    return <SplashScreen onComplete={() => setIsLoading(false)} />;
  }

  return (
    <div className="min-h-screen bg-slate-100 text-slate-800">
      <Header currentView={view} onViewChange={setView} />
      <main className="container mx-auto p-4 sm:p-6 lg:p-8">
        {renderView()}
      </main>
    </div>
  );
};

const App: React.FC = () => {
  // Show setup screen if Firebase is not configured
  if (!isConfigured) {
    return <FirebaseSetupScreen />;
  }

  return (
    <ErrorBoundary>
      <AuthProvider>
        <AuthGuard>
          <MainApp />
        </AuthGuard>
      </AuthProvider>
    </ErrorBoundary>
  );
};

export default App;<|MERGE_RESOLUTION|>--- conflicted
+++ resolved
@@ -1,4 +1,4 @@
-import React, { useState, useEffect } from 'react';
+import React, { useState } from 'react';
 import { AuthProvider } from './context/AuthContext';
 import AuthGuard from './components/AuthGuard';
 import ErrorBoundary from './components/ErrorBoundary';
@@ -6,7 +6,6 @@
 import Header from './components/Header';
 import Summary from './components/Summary';
 import AddTransactionForm from './components/AddTransactionForm';
-import SplashScreen from './components/SplashScreen';
 import AddDonationForm from './components/AddDonationForm';
 import AddMemberForm from './components/AddMemberForm';
 import TransactionList from './components/TransactionList';
@@ -47,25 +46,11 @@
   const { expenseCategories, addExpenseCategory } = useCategories();
   const { members, addMember, deleteMember, editMember } = useMembers();
 
-<<<<<<< HEAD
-  const [isLoading, setIsLoading] = useState(true);
-  const [view, setView] = useState<'dashboard' | 'reports' | 'budgets' | 'transactions' | 'donations' | 'members' | 'memberProfile' | 'donors'>('dashboard');
-=======
   const [view, setView] = useState<'dashboard' | 'reports' | 'budgets' | 'transactions' | 'donations' | 'members' | 'memberProfile' | 'donors' | 'users' | 'myProfile' | 'announcements'>('dashboard');
->>>>>>> 0d940ef4
   const [selectedMemberId, setSelectedMemberId] = useState<string | null>(null);
 
   const currentMonth = new Date().toISOString().slice(0, 7);
   const currentMonthBudgets = getBudgetsForMonth(currentMonth);
-
-  // Handle splash screen timeout
-  useEffect(() => {
-    const timer = setTimeout(() => {
-      setIsLoading(false);
-    }, 3000); // Show splash screen for 3 seconds
-
-    return () => clearTimeout(timer);
-  }, []);
 
   const handleViewProfile = (memberId: string) => {
     setSelectedMemberId(memberId);
@@ -152,28 +137,14 @@
         return <AnnouncementsPage />;
       case 'memberProfile':
         const selectedMember = members.find(m => m.id === selectedMemberId);
-        if (!selectedMember) {
-          return (
-            <div className="bg-white rounded-lg shadow-md p-8 text-center">
-              <h2 className="text-2xl font-bold text-red-600 mb-4">Member Not Found</h2>
-              <p className="text-slate-600 mb-6">The requested member could not be found.</p>
-              <button
-                onClick={handleBackToMembers}
-                className="bg-blue-600 text-white px-6 py-2 rounded-md hover:bg-blue-700 transition-colors"
-              >
-                Back to Members
-              </button>
-            </div>
-          );
-        }
-        return (
+        return selectedMember ? (
           <MemberProfile
             member={selectedMember}
             transactions={transactions}
             onBack={handleBackToMembers}
             onEditMember={editMember}
           />
-        );
+        ) : null;
       case 'dashboard':
       default:
         return (
@@ -183,10 +154,6 @@
           />
         );
     }
-  }
-
-  if (isLoading) {
-    return <SplashScreen onComplete={() => setIsLoading(false)} />;
   }
 
   return (
